--- conflicted
+++ resolved
@@ -38,13 +38,9 @@
         targetSdkVersion 28
         versionCode flutterVersionCode.toInteger()
         versionName flutterVersionName
-<<<<<<< HEAD
-
-=======
         ndk {
             abiFilters "armeabi-v7a"
         }
->>>>>>> 85f4d8d3
     }
 
     buildTypes {
